import { pascal, snake, camel } from "case";
import Handlebars from "handlebars";
import { Actor, ParamDefinition, Mode } from '../types';


function capitalizeFirstLetter(string: string) {
    if (string.length === 0) {
        return string;
    }
    return string.charAt(0).toUpperCase() + string.slice(1);
}

function getUsableInternalType(internalType: string): string {
    if (internalType.split(" ").length > 1) {
        return internalType.split(" ")[1];
    } else {
        return internalType;
    }
}

function conditionallyAddMemoryLocation(
    type: string,
    internalType: string
): string {
    // Is an array
    if (type.indexOf("[") !== -1) { // Note: To handle sized arrays [N]
        // May still be a complex type
        if (internalType.startsWith("struct ") || internalType.startsWith("enum ") || internalType.startsWith("contract ")) {
            // Replace tuple with internal type
            const usable = getUsableInternalType(internalType);

            return `${usable} memory`;
        }

        return `${type} memory`;
    }

    // Is a complex type
    if (internalType.startsWith("struct ") || internalType.startsWith("enum ") || internalType.startsWith("contract ")) {
        return `${getUsableInternalType(internalType)}${internalType.startsWith("struct ") ? " memory" : ""}`; // NOTE: If tuple, we need to use the internalType
    }

    // Is a string or bytes
    if (type === "bytes" || type === "string") {
        return `${type} memory`;
    }

    return internalType || type;
}

export function registerHelpers(handlebars: typeof Handlebars) {
    handlebars.registerHelper('snake', function (str: string): string {
        return snake(str);
    });

    handlebars.registerHelper('scream', function (str: string): string {
        return snake(str).toUpperCase();
    });

    handlebars.registerHelper('camel', function (str: string): string {
        return camel(str);
    });

    handlebars.registerHelper('pascal', function (str: string): string {
        return pascal(str);
    });

    // Add new handlebar helper for function definitions
    handlebars.registerHelper('functionDefinition', function ({ contractName, abi, actor, mode }) {
        contractName = camel(contractName);
        let modifiers = [];
        if (abi.stateMutability === 'payable') {
            modifiers.push('payable');
        }
        if (actor === Actor.ADMIN) {
            modifiers.push('asAdmin');
        } else if (actor === Actor.ACTOR) {
            modifiers.push('asActor');
        }
        const valueStr = abi.stateMutability === 'payable' ? '{value: msg.value}' : '';
        const modifiersStr = modifiers.length ?
            modifiers.join(' ') + ' ' : '';
        const hasOutputs = abi.outputs && abi.outputs.length > 0;
        const outputs: string =
            abi.outputs && abi.outputs.length > 0
                ? abi.outputs
                    .map(
                        (output: ParamDefinition, index: number) =>
                            `${conditionallyAddMemoryLocation(output.type, output.internalType)} ${output.name !== "" ? output.name : `value${index}`
                            };`
                    )
                    .join("\n        ")
                : "";
        const returnTypes =
            abi.outputs && abi.outputs.length > 0
                ? abi.outputs
                    .map(
                        (output: ParamDefinition, index: number) =>
                            `${conditionallyAddMemoryLocation(output.type, output.internalType)} ${output.name !== ""
                                ? `temp${capitalizeFirstLetter(output.name!)}`
                                : `tempValue${index}`
                            }`
                    )
                    .join(", ")
                : "";
        const assignValues =
            abi.outputs && abi.outputs.length > 0
                ? abi.outputs
                    .map(
                        (output: ParamDefinition, index: number) =>
                            `${output.name !== "" ? output.name : `value${index}`} = ${output.name !== ""
                                ? `temp${capitalizeFirstLetter(output.name!)}`
                                : `tempValue${index}`
                            };`
                    )
                    .join("\n            ")
                : "";


        if (mode === Mode.NORMAL || mode === Mode.FAIL) {
            return `
    function ${contractName}_${abi.name}(${abi.inputs
                    .map(
                        (input: ParamDefinition) =>
                            `${conditionallyAddMemoryLocation(input.type, input.internalType)} ${input.name
                            }`
                    )
                    .join(", ")}) public ${modifiersStr}{
        ${contractName}.${abi.name}${valueStr}(${abi.inputs
                    .map((input: ParamDefinition) => input.name ? input.name : getDefaultValue(input.type))
                    .join(", ")});${mode === 'fail'
                        ? `
        t(false, "${contractName}_${abi.name}");`
                        : ""
                }
    }`;
        } else {
            return `
    function ${contractName}_${abi.name}(${abi.inputs
                    .map(
                        (input: ParamDefinition) =>
                            `${conditionallyAddMemoryLocation(input.type, input.internalType)} ${input.name
                            }`
                    )
                    .join(", ")}) public ${modifiersStr}{
        ${hasOutputs ? `${outputs}
        try ${contractName}.${abi.name}${valueStr}(${abi.inputs
                        .map((input: ParamDefinition) => input.name ? input.name : getDefaultValue(input.type))
                        .join(", ")}) returns (${returnTypes}) {
            ${assignValues}
        }`
                    : `try ${contractName}.${abi.name}(${abi.inputs
                        .map((input: ParamDefinition) => input.name ? input.name : getDefaultValue(input.type))
                        .join(", ")}) {}`
                } catch {
          ${hasOutputs ? "  " : "  "}t(false, "${contractName}_${abi.name
                }");
      ${hasOutputs ? "  " : "  "}}
    }`;
        }
    });
}

function getDefaultValue(type: string) {
    if(type === "address"){
        return "address(0)";
    } else if(type.startsWith("uint") || type.startsWith("int")){
        return "0";
    } else if(type === "bool"){
        return "false";
    } else if(type === "string"){
        return '""';
    } else if(type === "bytes"){
        return 'bytes("")';
    } else if(type.startsWith("bytes")){
        return `${type}("")`;
<<<<<<< HEAD
    } 
=======
    }
>>>>>>> fb7f9ba3
    return '"__HandleMe__"';
}
<|MERGE_RESOLUTION|>--- conflicted
+++ resolved
@@ -174,10 +174,6 @@
         return 'bytes("")';
     } else if(type.startsWith("bytes")){
         return `${type}("")`;
-<<<<<<< HEAD
-    } 
-=======
     }
->>>>>>> fb7f9ba3
     return '"__HandleMe__"';
 }
