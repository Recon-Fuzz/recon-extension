--- conflicted
+++ resolved
@@ -8,38 +8,29 @@
 import { OutputService } from './services/outputService';
 import { ContractWatcherService } from './services/contractWatcherService';
 import { WorkspaceService } from './services/workspaceService';
-<<<<<<< HEAD
 import { ReconProViewProvider } from './reconProView';
 import { AuthService, AuthState } from './services/authService';
 import { JobsViewProvider } from './pro/jobsView';
-=======
->>>>>>> fb7f9ba3
 
-export async function activate(context: vscode.ExtensionContext) {   
+export async function activate(context: vscode.ExtensionContext) {
     // Create services
     const outputService = new OutputService(context);
     const statusBarService = new StatusBarService(context);
     const workspaceService = new WorkspaceService();
-<<<<<<< HEAD
+
     const authService = new AuthService(context);
-    
-=======
 
->>>>>>> fb7f9ba3
     // Create view providers
     const reconMainProvider = new ReconMainViewProvider(context.extensionUri);
     const reconContractsProvider = new ReconContractsViewProvider(context.extensionUri, context);
     const coverageViewProvider = new CoverageViewProvider(context.extensionUri);
-<<<<<<< HEAD
+
     const reconProProvider = new ReconProViewProvider(
         context.extensionUri,
         authService,
         context
     );
-    
-=======
 
->>>>>>> fb7f9ba3
     // Register WebView Providers
     context.subscriptions.push(
         vscode.window.registerWebviewViewProvider('recon-main', reconMainProvider),
@@ -79,28 +70,8 @@
         contractWatcherService,
         workspaceService
     });
-<<<<<<< HEAD
-
-    // Check if we need to build the project automatically
-    // if (vscode.workspace.workspaceFolders && vscode.workspace.workspaceFolders[0]) {
-    //     const workspacePath = vscode.workspace.workspaceFolders[0].uri.fsPath;
-    //     try {
-    //         const foundryConfigPath = getFoundryConfigPath(workspacePath);
-    //         await fs.access(foundryConfigPath);
-            
-    //         // foundry.toml exists, check output directory
-    //         const exists = await outputDirectoryExist(workspacePath);
-    //         if (!exists) {
-    //             vscode.commands.executeCommand('recon.buildProject');
-    //         }
-    //     } catch {
-    //         // foundry.toml doesn't exist, do nothing
-    //     }
-    // }
-=======
     vscode.commands.executeCommand('recon.refreshContracts');
     vscode.commands.executeCommand('recon.refreshCoverage');
->>>>>>> fb7f9ba3
 }
 
 export function deactivate() {}