--- conflicted
+++ resolved
@@ -434,8 +434,6 @@
                             min="1"
                         ></vscode-text-field>
                     </div>
-<<<<<<< HEAD
-=======
                 </div>
                 <div class="setting-group" style="margin-top:12px;">
                     <label>Target:</label>
@@ -443,7 +441,6 @@
                         id="target-contract"
                         value="CryticTester"
                     ></vscode-text-field>
->>>>>>> fb7f9ba3
                 </div>
                 <vscode-button id="fuzz-btn" appearance="primary">
                     <span class="generate-btn-content">
