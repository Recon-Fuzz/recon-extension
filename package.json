--- conflicted
+++ resolved
@@ -1,11 +1,7 @@
 {
   "name": "recon",
   "displayName": "Recon",
-<<<<<<< HEAD
   "description": "Seamless integration of Foundry, Medusa, Echidna, and Halmos for smart contract testing",
-=======
-  "description": "Seamless integration of Foundry, Medusa, and Echidna for smart contract testing",
->>>>>>> 04d13ca9
   "version": "0.0.26",
   "license": "GPL-2.0",
   "publisher": "Recon-Fuzz",
@@ -412,11 +408,7 @@
     "typescript": "^5.8.3"
   },
   "dependencies": {
-<<<<<<< HEAD
     "@recon-fuzz/log-parser": "^0.0.35",
-=======
-    "@recon-fuzz/log-parser": "^0.0.32",
->>>>>>> 04d13ca9
     "@solidity-parser/parser": "^0.20.1",
     "@types/prismjs": "^1.26.5",
     "@vscode/codicons": "^0.0.39",
