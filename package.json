{
  "name": "recon",
  "displayName": "Recon",
  "description": "Seamless integration of Foundry, Medusa, and Echidna for smart contract testing",
  "version": "0.0.21",
  "license": "gpl-2.0",
  "publisher": "Recon-Fuzz",
  "repository": {
    "type": "git",
    "url": "https://github.com/Recon-Fuzz/recon-extension.git"
  },
  "icon": "images/icon.png",
  "engines": {
    "vscode": "^1.88.0"
  },
  "categories": [
    "Other"
  ],
  "activationEvents": [
    "workspaceContains:foundry.toml"
  ],
  "main": "./out/extension.js",
  "contributes": {
    "viewsContainers": {
      "activitybar": [
        {
          "id": "recon-cockpit",
          "title": "Recon",
          "icon": "images/icon.svg"
        }
      ]
    },
    "views": {
      "recon-cockpit": [
        {
          "type": "webview",
          "id": "recon-contracts",
          "name": "Contracts"
        },
        {
          "type": "webview",
          "id": "recon-main",
          "name": "Recon Cockpit"
        },
        {
          "type": "webview",
          "id": "recon-coverage",
          "name": "Coverage Reports"
        }
      ]
    },
    "menus": {
      "view/item/context": [
        {
          "command": "recon.clone",
          "when": "view == recon-c4-ongoing",
          "group": "inline"
        }
      ],
      "view/title": [
        {
          "command": "recon.showAllFiles",
          "when": "view == recon-contracts && !recon.showingAllFiles",
          "group": "navigation"
        },
        {
          "command": "recon.refreshContracts",
          "when": "view == recon-contracts",
          "group": "navigation"
        },
        {
          "command": "recon.hideAllFiles",
          "when": "view == recon-contracts && recon.showingAllFiles",
          "group": "navigation"
        },
        {
          "command": "recon.refreshCoverage",
          "when": "view == recon-coverage",
          "group": "navigation"
        }
      ],
      "explorer/context": [
        {
          "command": "recon.generateMock",
          "when": "resourceExtname == .json || resourceExtname == .sol",
          "group": "2_workspace"
        },
        {
          "command": "recon.generateTargetFunctions",
          "when": "resourceExtname == .json || resourceExtname == .sol",
          "group": "2_workspace"
        },
        {
          "command": "recon.cleanupCoverageReport",
          "when": "resourceExtname == .html && (resourcePath =~ /echidna/ || resourcePath =~ /medusa/)",
          "group": "2_workspace"
        }
      ]
    },
    "commands": [
      {
        "command": "recon.helloWorld",
        "title": "Hello World"
      },
      {
        "command": "recon.clone",
        "title": "Clone",
        "icon": "images/icon.png"
      },
      {
        "command": "recon.installChimera",
        "title": "Install Chimera",
        "icon": "$(cloud-download)"
      },
      {
        "command": "recon.toggleContract",
        "title": "Toggle Contract",
        "icon": "$(check)"
      },
      {
        "command": "recon.toggleFunction",
        "title": "Toggle Function",
        "icon": "$(check)"
      },
      {
        "command": "recon.showAllFiles",
        "title": "Show All Files",
        "icon": "$(eye)"
      },
      {
        "command": "recon.refreshContracts",
        "title": "Refresh Contracts",
        "icon": "$(refresh)"
      },
      {
        "command": "recon.hideAllFiles",
        "title": "Hide Test & Library Files",
        "icon": "$(eye-closed)"
      },
      {
        "command": "recon.buildProject",
        "title": "Forge Build",
        "category": "Recon"
      },
      {
        "command": "recon.runEchidna",
        "title": "Run Echidna",
        "category": "Recon"
      },
      {
        "command": "recon.runMedusa",
        "title": "Run Medusa",
        "category": "Recon"
      },
      {
        "command": "recon.runTest",
        "title": "Run Solidity Test",
        "category": "Recon"
      },
      {
        "command": "recon.debugTest",
        "title": "Debug Solidity Test",
        "category": "Recon"
      },
      {
        "command": "recon.setFunctionMode",
        "title": "Set Function Mode",
        "category": "Recon"
      },
      {
        "command": "recon.setFunctionActor",
        "title": "Set Function Actor",
        "category": "Recon"
      },
      {
        "command": "recon.generateMock",
        "title": "Generate Solidity Mock",
        "category": "Recon"
      },
      {
        "command": "recon.cleanupCoverageReport",
        "title": "Clean up Coverage Report",
        "category": "Recon"
      },
      {
        "command": "recon.refreshCoverage",
        "title": "Refresh Coverage",
        "icon": "$(refresh)"
      },
      {
        "command": "recon.generateTargetFunctions",
        "title": "Generate Target Functions",
        "category": "Recon"
      }
    ],
    "configuration": {
      "title": "Recon",
      "properties": {
        "recon.defaultFuzzer": {
          "type": "string",
          "default": "Echidna",
          "scope": "resource",
          "enum": [
            "Echidna",
            "Medusa"
          ],
          "description": "Default fuzzing tool to use",
          "order": 1
        },
        "recon.showAllFiles": {
          "type": "boolean",
          "default": false,
          "scope": "resource",
          "order": 2,
          "description": "Show all contract files including tests and libraries"
        },
        "recon.echidna.mode": {
          "type": "string",
          "scope": "resource",
          "order": 3,
          "default": "assertion",
          "enum": [
            "property",
            "assertion",
            "optimization",
            "overflow",
            "exploration"
          ],
          "description": "Execution mode for Echidna"
        },
        "recon.echidna.testLimit": {
          "type": "number",
          "default": 1000000,
          "minimum": 1,
          "scope": "resource",
          "order": 4,
          "description": "Test limit for Echidna fuzzing"
        },
        "recon.echidna.workers": {
          "type": "number",
          "default": 8,
          "minimum": 1,
          "scope": "resource",
          "order": 5,
          "description": "Number of workers for Echidna fuzzing"
        },
        "recon.medusa.testLimit": {
          "type": "number",
          "default": 0,
          "minimum": 0,
          "scope": "resource",
          "order": 6,
          "description": "Test limit for Medusa fuzzing"
        },
        "recon.medusa.workers": {
          "type": "number",
          "default": 10,
          "minimum": 1,
          "scope": "resource",
          "order": 7,
          "description": "Number of workers for Medusa fuzzing"
        },
        "recon.foundryConfigPath": {
          "type": "string",
          "default": "foundry.toml",
          "description": "Path to foundry.toml configuration file (relative to workspace root)",
          "scope": "resource",
          "order": 8
        },
        "recon.forge.buildArgs": {
          "type": "string",
          "default": "",
          "description": "Extra arguments to pass to forge build command (e.g. --via-ir)",
          "scope": "resource",
          "order": 1
        },
        "recon.forge.testVerbosity": {
          "type": "string",
          "default": "-vvv",
          "enum": [
            "-v",
            "-vv",
            "-vvv",
            "-vvvv",
            "-vvvvv"
          ],
          "description": "Verbosity level for forge test command",
          "scope": "resource",
          "order": 2
        },
        "recon.mocksFolderPath": {
          "type": "string",
          "default": "test/recon/mocks",
          "description": "Path to store generated mock contracts (relative to foundry.toml location)",
          "scope": "resource",
          "order": 11
        },
        "recon.mockAutoSave": {
          "type": "boolean",
          "default": true,
          "description": "Automatically save generated mock contracts to disk",
          "scope": "resource",
          "order": 12
        },
        "recon.customTestFolderPath": {
          "type": "string",
          "default": "",
          "description": "Custom path for test files (relative to foundry.toml location). If empty, standard paths will be searched",
          "scope": "resource",
          "order": 13
        }
      }
    }
  },
  "scripts": {
    "vscode:prepublish": "yarn run compile",
    "compile": "tsc -p ./",
    "watch": "tsc -watch -p ./",
    "pretest": "yarn run compile && yarn run lint",
    "lint": "eslint src",
    "test": "vscode-test",
    "package": "vsce package",
    "prepare": "yarn run compile"
  },
  "devDependencies": {
    "@types/jsdom": "^21.1.7",
    "@types/mocha": "^10.0.10",
    "@types/node": "20.x",
    "@types/vscode": "^1.88.0",
    "@typescript-eslint/eslint-plugin": "^8.22.0",
    "@typescript-eslint/parser": "^8.22.0",
    "@vscode/test-cli": "^0.0.10",
    "@vscode/test-electron": "^2.4.1",
    "eslint": "^9.19.0",
    "typescript": "^5.7.3"
  },
  "dependencies": {
    "@recon-fuzz/log-parser": "^0.0.28",
    "@solidity-parser/parser": "^0.20.1",
    "@vscode/codicons": "^0.0.36",
    "@vscode/webview-ui-toolkit": "^1.4.0",
    "abi-to-mock": "^1.0.10",
    "case": "^1.6.3",
    "echidna-coverage-parser": "^1.0.1",
    "handlebars": "^4.7.8",
<<<<<<< HEAD
    "jsdom": "^26.1.0",
=======
    "jsdom": "^26.0.0",
>>>>>>> 03c5f95d
    "yaml": "^2.7.1"
  }
}<|MERGE_RESOLUTION|>--- conflicted
+++ resolved
@@ -343,11 +343,7 @@
     "case": "^1.6.3",
     "echidna-coverage-parser": "^1.0.1",
     "handlebars": "^4.7.8",
-<<<<<<< HEAD
     "jsdom": "^26.1.0",
-=======
-    "jsdom": "^26.0.0",
->>>>>>> 03c5f95d
     "yaml": "^2.7.1"
   }
 }