{
  "name": "recon",
  "displayName": "Recon",
<<<<<<< HEAD
  "description": "Seamless integration of Foundry, Medusa, and Echidna for smart contract testing",
  "version": "0.0.27",
=======
  "description": "Seamless integration of Foundry, Medusa, Echidna, and Halmos for smart contract testing",
  "version": "0.0.26",
>>>>>>> a7172732
  "license": "GPL-2.0",
  "publisher": "Recon-Fuzz",
  "repository": {
    "type": "git",
    "url": "https://github.com/Recon-Fuzz/recon-extension.git"
  },
  "icon": "images/icon.png",
  "engines": {
    "vscode": "^1.88.0"
  },
  "categories": [
    "Other"
  ],
  "activationEvents": [
    "workspaceContains:foundry.toml"
  ],
  "main": "./out/extension.js",
  "contributes": {
    "customEditors": [
      {
        "viewType": "recon.argusCallGraph",
        "displayName": "Argus Call Graph",
        "selector": [
          {
            "filenamePattern": "**/*.sol"
          }
        ],
        "priority": "option"
      }
    ],
    "viewsContainers": {
      "activitybar": [
        {
          "id": "recon-cockpit",
          "title": "Recon",
          "icon": "images/icon.svg"
        }
      ]
    },
    "views": {
      "recon-cockpit": [
        {
          "type": "webview",
          "id": "recon-contracts",
          "name": "Contracts",
          "icon": "images/icon.svg"
        },
        {
          "type": "webview",
          "id": "recon-main",
          "name": "Recon Cockpit",
          "icon": "images/icon.svg"
        },
        {
          "type": "webview",
          "id": "recon-coverage",
          "name": "Coverage Reports",
          "icon": "images/icon.svg"
        }
      ]
    },
    "submenus": [
      {
        "id": "recon.tools",
        "label": "Tools",
        "icon": "$(tools)"
      }
    ],
    "menus": {
      "view/item/context": [
        {
          "command": "recon.clone",
          "when": "view == recon-c4-ongoing",
          "group": "inline"
        }
      ],
      "view/title": [
        {
          "command": "recon.showAllFiles",
          "when": "view == recon-contracts && !recon.showingAllFiles",
          "group": "navigation",
          "icon": "$(eye)"
        },
        {
          "command": "recon.refreshContracts",
          "when": "view == recon-contracts",
          "group": "navigation",
          "icon": "$(refresh)"
        },
        {
          "command": "recon.hideAllFiles",
          "when": "view == recon-contracts && recon.showingAllFiles",
          "group": "navigation",
          "icon": "$(eye-closed)"
        },
        {
          "command": "recon.refreshCoverage",
          "when": "view == recon-coverage",
          "group": "navigation",
          "icon": "$(refresh)"
        },
        {
          "submenu": "recon.tools",
          "when": "view == recon-main",
          "group": "navigation"
        }
      ],
      "editor/title": [
        {
          "command": "recon.previewArgusCallGraph",
          "when": "resourceExtname == .sol",
          "group": "navigation@9",
          "icon": "$(graph)"
        }
      ],
      "explorer/context": [
        {
          "command": "recon.generateMock",
          "when": "resourceExtname == .json || resourceExtname == .sol || resourceExtname == .vy",
          "group": "2_workspace"
        },
        {
          "command": "recon.generateTargetFunctions",
          "when": "resourceExtname == .json || resourceExtname == .sol || resourceExtname == .vy",
          "group": "2_workspace"
        },
        {
          "command": "recon.cleanupCoverageReport",
          "when": "resourceExtname == .html && (resourcePath =~ /echidna/ || resourcePath =~ /medusa/ || resourcePath =~ /halmos/)",
          "group": "2_workspace"
        }
      ],
      "recon-cockpit": [
        {
          "submenu": "recon.tools",
          "group": "navigation"
        }
      ],
      "recon.tools": [
        {
          "command": "recon.logToFoundry",
          "group": "1_conversion"
        },
        {
          "command": "recon.linkLibraries",
          "group": "2_analysis"
        }
      ]
    },
    "commands": [
      {
        "command": "recon.helloWorld",
        "title": "Hello World"
      },
      {
        "command": "recon.clone",
        "title": "Clone",
        "icon": "images/icon.png"
      },
      {
        "command": "recon.installChimera",
        "title": "Install Chimera",
        "icon": "$(cloud-download)"
      },
      {
        "command": "recon.toggleContract",
        "title": "Toggle Contract",
        "icon": "$(check)"
      },
      {
        "command": "recon.toggleFunction",
        "title": "Toggle Function",
        "icon": "$(check)"
      },
      {
        "command": "recon.showAllFiles",
        "title": "Show All Files",
        "icon": "$(eye)"
      },
      {
        "command": "recon.hideAllFiles",
        "title": "Hide Test & Library Files",
        "icon": "$(eye-closed)"
      },
      {
        "command": "recon.refreshContracts",
        "title": "Refresh Contracts",
        "icon": "$(refresh)"
      },
      {
        "command": "recon.buildProject",
        "title": "Forge Build",
        "category": "Recon"
      },
      {
        "command": "recon.runEchidna",
        "title": "Run Echidna",
        "category": "Recon"
      },
      {
        "command": "recon.runMedusa",
        "title": "Run Medusa",
        "category": "Recon"
      },
      {
        "command": "recon.runHalmos",
        "title": "Run Halmos",
        "category": "Recon"
      },
      {
        "command": "recon.runTest",
        "title": "Run Solidity Test",
        "category": "Recon"
      },
      {
        "command": "recon.debugTest",
        "title": "Debug Solidity Test",
        "category": "Recon"
      },
      {
        "command": "recon.setFunctionMode",
        "title": "Set Function Mode",
        "category": "Recon"
      },
      {
        "command": "recon.setFunctionActor",
        "title": "Set Function Actor",
        "category": "Recon"
      },
      {
        "command": "recon.generateMock",
        "title": "Generate Solidity Mock",
        "category": "Recon"
      },
      {
        "command": "recon.cleanupCoverageReport",
        "title": "Clean up Coverage Report",
        "category": "Recon"
      },
      {
        "command": "recon.refreshCoverage",
        "title": "Refresh Coverage",
        "icon": "$(refresh)"
      },
      {
        "command": "recon.generateTargetFunctions",
        "title": "Generate Target Functions",
        "category": "Recon"
      },
      {
        "command": "recon.logToFoundry",
        "title": "Log to Foundry",
        "category": "Recon"
      },
      {
        "command": "recon.linkLibraries",
        "title": "Link Libraries (Experimental)",
        "category": "Recon"
      },
      {
        "command": "recon.previewArgusCallGraph",
        "title": "Preview Argus Call Graph",
        "category": "Recon",
        "icon": "$(graph)"
      },
      {
        "command": "recon.buildWithInfo",
        "title": "Forge Build (with build-info)",
        "category": "Recon",
        "icon": "$(debug-restart)"
      }
    ],
    "configuration": {
      "title": "Recon",
      "properties": {
        "recon.defaultFuzzer": {
          "type": "string",
          "default": "Echidna",
          "scope": "resource",
          "enum": [
            "Echidna",
            "Medusa",
            "Halmos"
          ],
          "description": "Default fuzzing tool to use",
          "order": 1
        },
        "recon.showAllFiles": {
          "type": "boolean",
          "default": false,
          "scope": "resource",
          "order": 2,
          "description": "Show all contract files including tests and libraries"
        },
        "recon.echidna.mode": {
          "type": "string",
          "scope": "resource",
          "order": 3,
          "default": "assertion",
          "enum": [
            "property",
            "assertion",
            "optimization",
            "overflow",
            "exploration"
          ],
          "description": "Execution mode for Echidna"
        },
        "recon.echidna.testLimit": {
          "type": "number",
          "default": 1000000,
          "minimum": 1,
          "scope": "resource",
          "order": 4,
          "description": "Test limit for Echidna fuzzing"
        },
        "recon.echidna.workers": {
          "type": "number",
          "default": 8,
          "minimum": 1,
          "scope": "resource",
          "order": 5,
          "description": "Number of workers for Echidna fuzzing"
        },
        "recon.medusa.testLimit": {
          "type": "number",
          "default": 0,
          "minimum": 0,
          "scope": "resource",
          "order": 6,
          "description": "Test limit for Medusa fuzzing"
        },
        "recon.medusa.workers": {
          "type": "number",
          "default": 10,
          "minimum": 1,
          "scope": "resource",
          "order": 7,
          "description": "Number of workers for Medusa fuzzing"
        },
        "recon.halmos.depth": {
          "type": "number",
          "default": 22,
          "minimum": 1,
          "scope": "resource",
          "order": 8,
          "description": "Maximum call depth for Halmos symbolic execution"
        },
        "recon.halmos.unroll": {
          "type": "number",
          "default": 256,
          "minimum": 1,
          "scope": "resource",
          "order": 9,
          "description": "Maximum loop unrolling factor for Halmos"
        },
        "recon.halmos.solver": {
          "type": "string",
          "default": "z3",
          "scope": "resource",
          "enum": [
            "z3",
            "cvc5",
            "bitwuzla",
            "yices"
          ],
          "order": 10,
          "description": "SMT solver to use for Halmos symbolic execution"
        },
        "recon.foundryConfigPath": {
          "type": "string",
          "default": "foundry.toml",
          "description": "Path to foundry.toml configuration file (relative to workspace root)",
          "scope": "resource",
          "order": 11
        },
        "recon.forge.buildArgs": {
          "type": "string",
          "default": "",
          "description": "Extra arguments to pass to forge build command (e.g. --via-ir)",
          "scope": "resource",
          "order": 12
        },
        "recon.forge.testVerbosity": {
          "type": "string",
          "default": "-vvv",
          "enum": [
            "-v",
            "-vv",
            "-vvv",
            "-vvvv",
            "-vvvvv"
          ],
          "description": "Verbosity level for forge test command",
          "scope": "resource",
          "order": 13
        },
        "recon.mocksFolderPath": {
          "type": "string",
          "default": "test/recon/mocks",
          "description": "Path to store generated mock contracts (relative to foundry.toml location)",
          "scope": "resource",
          "order": 14
        },
        "recon.mockAutoSave": {
          "type": "boolean",
          "default": true,
          "description": "Automatically save generated mock contracts to disk",
          "scope": "resource",
          "order": 15
        },
        "recon.customTestFolderPath": {
          "type": "string",
          "default": "",
          "description": "Custom path for test files (relative to foundry.toml location). If empty, standard paths will be searched",
          "scope": "resource",
          "order": 16
        }
      }
    }
  },
  "scripts": {
    "vscode:prepublish": "yarn run compile",
    "compile": "tsc -p ./",
    "watch": "tsc -watch -p ./",
    "pretest": "yarn run compile && yarn run lint",
    "lint": "eslint src",
    "test": "vscode-test",
    "package": "vsce package",
    "prepare": "yarn run compile"
  },
  "devDependencies": {
    "@types/jsdom": "^21.1.7",
    "@types/mocha": "^10.0.10",
    "@types/node": "24.0.4",
    "@types/vscode": "^1.88.0",
    "@typescript-eslint/eslint-plugin": "^8.35.0",
    "@typescript-eslint/parser": "^8.35.0",
    "@vscode/test-cli": "^0.0.11",
    "@vscode/test-electron": "^2.5.2",
    "eslint": "^9.29.0",
    "typescript": "^5.8.3"
  },
  "dependencies": {
    "@recon-fuzz/log-parser": "^0.0.37",
    "@solidity-parser/parser": "^0.20.1",
    "@types/prismjs": "^1.26.5",
    "@vscode/codicons": "^0.0.39",
    "@vscode/webview-ui-toolkit": "^1.4.0",
    "abi-to-mock": "^1.0.11",
    "case": "^1.6.3",
    "echidna-coverage-parser": "^1.0.1",
    "handlebars": "^4.7.8",
    "html2canvas": "^1.4.1",
    "jsdom": "^26.1.0",
    "prismjs": "^1.30.0",
    "solc-typed-ast": "^18.2.5",
    "yaml": "^2.8.0"
  }
}<|MERGE_RESOLUTION|>--- conflicted
+++ resolved
@@ -1,13 +1,8 @@
 {
   "name": "recon",
   "displayName": "Recon",
-<<<<<<< HEAD
   "description": "Seamless integration of Foundry, Medusa, and Echidna for smart contract testing",
   "version": "0.0.27",
-=======
-  "description": "Seamless integration of Foundry, Medusa, Echidna, and Halmos for smart contract testing",
-  "version": "0.0.26",
->>>>>>> a7172732
   "license": "GPL-2.0",
   "publisher": "Recon-Fuzz",
   "repository": {
